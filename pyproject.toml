--- conflicted
+++ resolved
@@ -11,10 +11,6 @@
 typer = "^0.6.1"
 jsons = "^1.6.3"
 h5py = "^3.7.0"
-<<<<<<< HEAD
-track = "^1.2.0"
-=======
->>>>>>> 0df303f9
 
 [tool.poetry.dev-dependencies]
 pre-commit = "^2.20.0"
