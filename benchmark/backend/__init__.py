import abc
import tempfile
from pathlib import Path
<<<<<<< HEAD
from typing import Text, Union, Generator, Optional
=======
from typing import Generator, Text, Union
>>>>>>> 0df303f9

from benchmark.engine import Engine
from benchmark.types import PathLike

LogsGenerator = Generator[Text, None, None]


class Container(abc.ABC):
    """
    An abstraction over a container, which is a machine running either the
    server or client of the engine.
    """

    def __init__(self, engine: Engine):
        self.engine = engine
        self.volumes = []

    def mount(self, source: PathLike, target: PathLike):
        """
        Add provided source root_dir as a target in the container to be mounted
        when .run method is called.
        :param source:
        :param target:
        :return:
        """
        self.volumes.append(f"{source}:{target}")

    def run(self):
        """
        Start the container using the backend
        :return:
        """
        ...

    def remove(self):
        """
        Stop and remove the container using backend
        :return:
        """
        ...

    def logs(self) -> Generator[Text, None, None]:
        """
        Iterate through all the logs produced by the container
        :return:
        """
        ...

    def is_ready(self) -> bool:
        """
        A healthcheck, making sure the container is properly set up.
        :return: True, if ready to proceed, False otherwise
        """
        ...


class Server(Container, abc.ABC):
    pass


class Client(Container, abc.ABC):
    """
    An abstract client of the selected engine.
    """

    def configure(self, vector_size: int, distance: Text) -> LogsGenerator:
        """
        Set up the engine before any data is being loaded. Should be executed
        once before any client loads it data.
        :param vector_size:
        :param distance:
        :return:
        """
        ...

    def load_data(self, filename: Text, batch_size: int = 64) -> LogsGenerator:
        """
        Load the data with a provided filename into the selected search engine.
        This is engine-specific operation, that has the possibility to
        :param filename: a relative root_dir from the dataset directory
        :param batch_size: number of vectors to store with a single call
        :return:
        """
        ...

    def search(self, vectors_filename: Text) -> LogsGenerator:
        """
        Perform the search operation with vectors coming from the provided file.
        :param vectors_filename:
        :return:
        """
        ...


class Backend:
    """
    A base class for all the possible benchmark backends.
    """

    def __init__(self, root_dir: Union[PathLike]):
        self.root_dir = root_dir if isinstance(root_dir, Path) else Path(root_dir)
        self.temp_dir = None

    def __enter__(self):
        self.temp_dir = tempfile.TemporaryDirectory()
        self.temp_dir.__enter__()
        return self

    def __exit__(self, exc_type, exc_val, exc_tb):
        self.temp_dir.__exit__(exc_type, exc_val, exc_tb)

    def initialize_server(self, engine: Engine) -> Server:
        ...

    def initialize_client(self, engine: Engine) -> Client:
        ...<|MERGE_RESOLUTION|>--- conflicted
+++ resolved
@@ -1,11 +1,7 @@
 import abc
 import tempfile
 from pathlib import Path
-<<<<<<< HEAD
-from typing import Text, Union, Generator, Optional
-=======
-from typing import Generator, Text, Union
->>>>>>> 0df303f9
+from typing import Generator, Optional, Text, Union
 
 from benchmark.engine import Engine
 from benchmark.types import PathLike
